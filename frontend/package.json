--- conflicted
+++ resolved
@@ -16,11 +16,8 @@
     "@tailwindcss/vite": "^4.0.9",
     "chart.js": "^4.4.8",
     "react": "^19.0.0",
-<<<<<<< HEAD
     "react-chartjs-2": "^5.3.0",
-=======
     "react-confetti": "^6.3.0",
->>>>>>> f8e930fb
     "react-dom": "^19.0.0",
     "react-router-dom": "^7.2.0",
     "react-webcam": "^7.2.0"
